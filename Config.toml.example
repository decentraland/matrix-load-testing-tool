--- conflicted
+++ resolved
@@ -16,13 +16,9 @@
 retry_request_config = false
 # User creation retry attempts (not related to retry_request_config)
 user_creation_retry_attempts = 5
-<<<<<<< HEAD
-# Max throughput allowed for users initialization (registration and sync)
-=======
 # Room creation retry attempts (not related to retry_request_config)
 room_creation_retry_attempts = 5
-# Max throughput allowed for users registration
->>>>>>> 1d056032
+# Max throughput allowed for users initialization (registration and sync)
 user_creation_throughput = 10
 # Max throughput allowed for room creation
 room_creation_throughput = 20
