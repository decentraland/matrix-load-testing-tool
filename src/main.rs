use clap::Parser;
use config::Config;
use matrix_load_testing_tool::{Configuration, State};

#[derive(Parser, Debug)]
#[clap(author, version, about, long_about = None)]
struct Args {
    /// Matrix server to be tested
    #[clap(short, long)]
    homeserver: String,

    /// Folder where reports will be generated
    #[clap(short, long, default_value = "output")]
    output_dir: String,

    /// Should run the test
    #[clap(short, long)]
    run: bool,

    /// Should users be created
    #[clap(short, long, group = "user-abm")]
    create: bool,

    /// Should users be deleted
    #[clap(short, long, group = "user-abm")]
    delete: bool,

    /// Mode to run the CLI, if left empty the test with messages will be run
    #[clap(short, long, default_value = "users.json")]
    users_filename: String,

    /// The amount of users that will be created or deleted
    #[clap(
        short,
        long,
        requires = "user-abm",
        parse(try_from_str),
        default_value = "30"
    )]
    amount: i64,
}

#[tokio::main]
async fn main() -> Result<(), Box<dyn std::error::Error>> {
    env_logger::init();

    let args = Args::parse();
    let config = Config::builder()
        .add_source(config::File::with_name("Config"))
        .set_override("homeserver_url", args.homeserver)?
        .set_override("output_dir", args.output_dir)?
        .set_override("create", args.create)?
        .set_override("delete", args.delete)?
        .set_override("run", args.run)?
        .set_override("user_count", args.amount)?
        .set_override_option("users_filename", Some(args.users_filename))?
        .build()?;

    let config = config.try_deserialize::<Configuration>();
    match config {
        Ok(config) => {
            match config {
                Configuration { create: true, .. } => create_users(config).await,
                Configuration { delete: true, .. } => {
                    delete_users(config).await;
                }
                Configuration { run: true, .. } => {
                    run_state(config).await;
                }
                _ => println!("One of create delete or run modes must be selected"),
            };
        }
        Err(e) => {
            println!("Couldn't parse config {}", e);
        }
    }

    Ok(())
}

async fn run_state(config: Configuration) {
    let mut state = State::new(config);
    state.run().await
}

async fn create_users(config: Configuration) {
    let mut state = State::new(config);
    state.create_users().await
}

async fn delete_users(_config: Configuration) {
<<<<<<< HEAD
    todo!("implement this feature!")
=======
    //TODO! Implement delete
>>>>>>> 504125fc
}<|MERGE_RESOLUTION|>--- conflicted
+++ resolved
@@ -89,9 +89,5 @@
 }
 
 async fn delete_users(_config: Configuration) {
-<<<<<<< HEAD
-    todo!("implement this feature!")
-=======
     //TODO! Implement delete
->>>>>>> 504125fc
 }