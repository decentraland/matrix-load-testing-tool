use exponential_backoff::Backoff;
use futures::future::join_all;
use futures::stream::iter;
use futures::StreamExt;
use indicatif::ProgressBar;
use rand::prelude::IteratorRandom;
use serde::{Deserialize, Serialize};
use serde_with::serde_as;
use serde_with::DurationSeconds;
use std::collections::HashMap;
use std::time::{Duration, Instant};
use text::get_random_string;
use tokio::sync::mpsc::{self, Sender};
use tokio::time::sleep;
use tokio_context::task::TaskController;

use events::Event;
use friendship::{Friendship, FriendshipID};
use metrics::Metrics;
use report::ReportManager;
use text::{create_progress_bar, default_spinner, spin_for};
use user::{create_desired_users, join_users_to_room, Registered, Retriable, Synching, User};
use users_state::{load_users, save_users, SavedUserState};

mod events;
mod friendship;
mod metrics;
mod report;
mod text;
mod time;
mod user;
mod users_state;

#[serde_as]
#[derive(Serialize, Deserialize, Debug)]
pub struct Configuration {
    pub user_count: i64,
    pub users_filename: String,
    pub create: bool,
    pub delete: bool,
    pub run: bool,
    homeserver_url: String,
    output_dir: String,
    total_steps: usize,
    users_per_step: usize,
    friendship_ratio: f32,
    #[serde_as(as = "DurationSeconds<u64>")]
    #[serde(rename = "step_duration_in_secs")]
    step_duration: Duration,
    #[serde_as(as = "DurationSeconds<u64>")]
    #[serde(rename = "tick_duration_in_secs")]
    tick_duration: Duration,
    max_users_to_act_per_tick_ratio: f64,
    waiting_period: usize,
    retry_request_config: bool,
    respect_login_well_known: bool,
    user_creation_retry_attempts: usize,
    room_creation_retry_attempts: usize,
    user_creation_throughput: usize,
    room_creation_throughput: usize,
    room_creation_max_resource_wait_attempts: usize,
    #[serde_as(as = "DurationSeconds<u64>")]
    #[serde(rename = "backoff_min_secs")]
    backoff_min: Duration,
    #[serde_as(as = "DurationSeconds<u64>")]
    #[serde(rename = "backoff_max_secs")]
    backoff_max: Duration,
    #[serde_as(as = "DurationSeconds<u64>")]
    #[serde(rename = "wait_between_steps_secs")]
    wait_between_steps: Duration,
}

pub struct State {
    config: Configuration,
    friendships: Vec<Friendship>,
    users: HashMap<String, User<Synching>>,
    users_state: SavedUserState,
    available_users: i64,
}

impl State {
    pub fn new(config: Configuration) -> Self {
        let server = config.homeserver_url.clone();

        let mut saved_users = load_users(config.users_filename.clone());
        let available_users = saved_users.get_available_users(&server);

        let users_state = available_users.clone();

        Self {
            config,
            friendships: vec![],
            users: HashMap::new(),
            available_users: users_state.available,
            users_state,
        }
    }

    async fn init_users(&mut self, tx: Sender<Event>) {
        let start = Instant::now();
        let actual_users = self.users.len();
        let desired_users = actual_users + self.config.users_per_step;
        let server = &self.config.homeserver_url;
        let retry_enabled = self.config.retry_request_config;
        let retry_attempts = self.config.user_creation_retry_attempts;

        let progress_bar = create_progress_bar(
            "Init users".to_string(),
            (desired_users - actual_users).try_into().unwrap(),
        );
        progress_bar.tick();

        let backoff = Backoff::new(
            retry_attempts as u32,
            self.config.backoff_min,
            self.config.backoff_max,
        );

        let mut futures = vec![];
        let mut i = actual_users;

        while i < desired_users {
            let users_index = self.users_state.available - self.available_users;

            let user_id = format!("user_{users_index}");
            futures.push(sync_user(
                server.clone(),
                user_id.clone(),
                progress_bar.clone(),
                tx.clone(),
                &backoff,
                retry_enabled,
            ));

            i += 1;
            self.available_users -= 1;
        }

        let stream_iter = futures::stream::iter(futures);
        let mut user_creations_buffer =
            stream_iter.buffer_unordered(self.config.user_creation_throughput);

        while let Some(user) = user_creations_buffer.next().await {
            if let Some(user) = user {
                self.users.insert(user.id().localpart().to_string(), user);
            } else {
                log::info!("couldn't login user");
            }
        }

        log::info!("init users took {} seconds", start.elapsed().as_secs());
        progress_bar.finish_and_clear();
    }

    fn calculate_step_friendships(&self) -> usize {
        let total_users = self.users.len();
        let max_friendships = (total_users * (total_users - 1)) / 2;
        ((max_friendships as f32) * self.config.friendship_ratio).ceil() as usize
    }

    async fn init_friendships(&mut self) {
        let amount_of_friendships = self.calculate_step_friendships();
        println!("Running test for {} friendships", amount_of_friendships);

        let available_friendships = self
            .users_state
            .friendships
            .iter()
            .filter(|(user1, user2)| {
                self.users.contains_key(user1) && self.users.contains_key(user2)
            })
            .collect::<Vec<_>>();

        println!(
            "Available friendships {}, creating new {} friendships",
            available_friendships.len(),
            amount_of_friendships - self.friendships.len()
        );

        let progress_bar = create_progress_bar(
            "Init friendships".to_string(),
            (amount_of_friendships - self.friendships.len())
                .try_into()
                .unwrap(),
        );
        progress_bar.tick();

        let mut futures = vec![];

        let mut used = 0;

        // Here the code obtains the friendships to be used during the test.
        // It first tries to reuse the previously created friendships, if there aren't more available
        // it creates new ones.
        // It's important to note that only creating new ones is async, otherwise it's just populating the friendships array
        while self.friendships.len() < amount_of_friendships {
            let friendship = if used < available_friendships.len() {
                let &(user1, user2) = &available_friendships[used];

                let first_user = self.users.get_mut(user1).unwrap();
                let homeserver = first_user.id().server_name().to_string();

                let friendship =
                    Friendship::from_ids(homeserver, user1.to_string(), user2.to_string());

                first_user.add_friendship(&friendship).await;

                let second_user = self.users.get_mut(user2).unwrap();
                second_user.add_friendship(&friendship).await;

                used += 1;
                progress_bar.inc(1);

                friendship
            } else {
                let (first_user, second_user) = self.get_random_friendship();
                let friendship = Friendship::from_users(first_user, second_user);

                futures.push(join_users_to_room(
                    first_user,
                    second_user,
                    friendship.clone(),
                    &progress_bar,
                    self.config.room_creation_retry_attempts,
                    self.config.room_creation_max_resource_wait_attempts,
                ));

                friendship
            };

            self.friendships.push(friendship);
        }

        let stream_iter = iter(futures);
        let mut buffered_iter = stream_iter.buffer_unordered(self.config.room_creation_throughput);

        while let Some(res) = buffered_iter.next().await {
            if let Some((user1, user2)) = res {
                self.users_state.add_friendship(user1, user2)
            }
        }

        self.friendships.sort();

        self.store_new_users_state();

        progress_bar.finish_and_clear();
    }

    fn store_new_users_state(&mut self) {
        let mut saved_users = load_users(self.config.users_filename.clone());
        let users_state = saved_users
            .users
            .entry(self.config.homeserver_url.clone())
            .or_default();
        users_state.available = self.users_state.available;
        users_state.friendships = self.users_state.friendships.clone();
        users_state.friendships_by_user = self.users_state.friendships_by_user.clone();
        save_users(&saved_users, self.config.users_filename.clone());
    }

    fn get_random_friendship(&self) -> (&User<Synching>, &User<Synching>) {
        loop {
            let mut rng = rand::thread_rng();
            let first_user = self.users.iter().choose(&mut rng).unwrap();
            let second_user = self.users.iter().choose(&mut rng).unwrap();

            if first_user.0 == second_user.0 {
                // cannot be friends with themselves
                continue;
            }
            let friendship = Friendship::from_users(first_user.1, second_user.1);
            if self.friendships.contains(&friendship) {
                // friendship already exists
                continue;
            }

            break (first_user.1, second_user.1);
        }
    }

<<<<<<< HEAD
    async fn act(&mut self, tx: Sender<Event>, step: usize) {
=======
    async fn act(&mut self, tx: Sender<Event>, users_to_act: usize) -> usize {
>>>>>>> bec33d8e
        let start = Instant::now();

        let progress_bar = create_progress_bar(
            "Running",
            (self.config.step_duration.as_secs_f64() / self.config.tick_duration.as_secs_f64())
                .ceil() as u64,
        );

        progress_bar.tick();

        let users_list = self.get_users_with_friendship(users_to_act);

        loop {
            if start.elapsed().ge(&self.config.step_duration) {
                // elapsed time for current step reached, breaking the loop and proceed to next step
                break;
            }
            let loop_start = Instant::now();

            let mut controller = TaskController::with_timeout(self.config.tick_duration);

            let mut handles = vec![];

            for user in users_list.clone() {
                // Every spawn result in a tokio::select! with the future and the timeout
                handles.push(controller.spawn({
                    let mut user = user.clone();
                    async move {
                        let message = format!("step {} - {}", step, get_random_string());
                        user.act(message).await;
                    }
                }));
            }

            // Timeout is contemplated in this join_all because of the controller spawning tasks.
            join_all(handles).await;

            // If elapsed time of the current iteration is less than tick duration, we wait until that time.
            let elapsed = loop_start.elapsed();
            if elapsed.le(&self.config.tick_duration) {
                sleep(self.config.tick_duration - elapsed).await;
            }
            progress_bar.inc(1);
        }
        progress_bar.finish_and_clear();

        tx.send(Event::AllMessagesSent)
            .await
            .expect("AllMessagesSent event");

        users_list.len()
    }

    fn compute_users_to_act(&mut self) -> usize {
        let users_to_act =
            ((self.users.len() as f64) * self.config.max_users_to_act_per_tick_ratio) as usize;

        std::cmp::min(self.users.len(), users_to_act)
    }

    fn get_users_with_friendship(&self, users_to_act: usize) -> Vec<&User<Synching>> {
        self.users
            .iter()
            .map(|user| user.1)
            .filter(|user| user.has_friendships())
            .take(users_to_act)
            .collect::<Vec<_>>()
    }

    async fn waiting_period(&self, tx: Sender<Event>, metrics: &Metrics) {
        let spinner = default_spinner().with_prefix("Tear down:");

        let waiting_time = Duration::from_secs(self.config.waiting_period as u64);
        let one_sec = Duration::from_secs(1);
        let start = Instant::now();
        while !metrics.all_messages_received().await {
            if start.elapsed().ge(&waiting_time) {
                break;
            }
            spinner.set_message("Waiting for messages...");
            spin_for(one_sec, &spinner).await;

            spinner.set_message("Checking all messages were received...");
        }

        tx.send(Event::Finish).await.expect("Finish event sent");
    }

    pub async fn run(&mut self) {
        println!("{:#?}\n", self.config);

        let desired_users = self.config.users_per_step * self.config.total_steps;

        if (self.available_users as usize) < desired_users {
            panic!("There are only {} available users to run the test on this server, but for this test {} users are needed, please create more and try again", self.available_users, desired_users);
        }

        let report_manager = ReportManager::with_output_dir(self.config.output_dir.clone());

        println!("Execution id {}", &report_manager.execution_id);

        let spinner = default_spinner().with_message(format!(
            "Waiting {}s between steps",
            self.config.wait_between_steps.as_secs()
        ));

        let (tx, rx) = mpsc::channel::<Event>(100);
        let metrics = Metrics::new(rx);
        for step in 1..=self.config.total_steps {
            println!("Running step {} of {}", step, self.config.total_steps);

            let handle = metrics.run();

            // step warm up
            self.init_users(tx.clone()).await;
            self.init_friendships().await;

            let users_to_act = self.compute_users_to_act();

            // step running
<<<<<<< HEAD
            self.act(tx.clone(), step).await;
=======
            let actual_users_acted = self.act(tx.clone(), users_to_act).await;
>>>>>>> bec33d8e
            self.waiting_period(tx.clone(), &metrics).await;

            // generate report
            let report = handle.await.expect("read events loop should end correctly");
            report_manager.generate_report(self, users_to_act, actual_users_acted, step, report);

            // wait in between steps
            spin_for(self.config.wait_between_steps, &spinner).await;
        }
    }

    pub async fn create_users(&mut self) {
        let (tx, rx) = mpsc::channel::<Event>(100);
        let metrics = Metrics::new(rx);
        let handle = metrics.run();

        create_desired_users(&self.config, tx.clone()).await;

        let report = handle.await.expect("read events loop should end correctly");
        println!(
            "Create users command finished {} errors",
            if report.any_error() {
                "with"
            } else {
                "without"
            }
        )
    }
}

async fn sync_user(
    server: String,
    id: String,
    progress_bar: ProgressBar,
    tx: Sender<Event>,
    backoff: &Backoff,
    retry_enabled: bool,
) -> Option<User<Synching>> {
    let mut total_duration = Duration::from_micros(0);

    let mut error = None;

    for duration in backoff {
        total_duration += duration;

        let user = User::<Registered>::new(&id, &server, retry_enabled, tx.clone()).await;

        if let Some(mut user) = user {
            match user.login().await {
                Ok(user) => {
                    log::info!("User is now synching: {}", user.id());
                    progress_bar.inc(1);

                    return Some(user.sync().await);
                }
                Err((retriable, e)) => {
                    error = Some(e);
                    if let Retriable::NonRetriable = retriable {
                        // error is non retriable, breaking the retry loop
                        break;
                    }
                    sleep(duration).await;
                }
            }
        }
    }

    panic!(
        "Couldn't init user {} after a duration of {}s with error {}",
        &id,
        total_duration.as_secs(),
        error.unwrap()
    );
}<|MERGE_RESOLUTION|>--- conflicted
+++ resolved
@@ -279,11 +279,7 @@
         }
     }
 
-<<<<<<< HEAD
-    async fn act(&mut self, tx: Sender<Event>, step: usize) {
-=======
-    async fn act(&mut self, tx: Sender<Event>, users_to_act: usize) -> usize {
->>>>>>> bec33d8e
+    async fn act(&mut self, tx: Sender<Event>, step: usize, users_to_act: usize) -> usize {
         let start = Instant::now();
 
         let progress_bar = create_progress_bar(
@@ -404,11 +400,7 @@
             let users_to_act = self.compute_users_to_act();
 
             // step running
-<<<<<<< HEAD
-            self.act(tx.clone(), step).await;
-=======
-            let actual_users_acted = self.act(tx.clone(), users_to_act).await;
->>>>>>> bec33d8e
+            let actual_users_acted = self.act(tx.clone(), step, users_to_act).await;
             self.waiting_period(tx.clone(), &metrics).await;
 
             // generate report
